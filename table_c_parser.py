--- conflicted
+++ resolved
@@ -243,7 +243,6 @@
 @dataclass
 class ComponentPropertyRecord:
     offset: int
-<<<<<<< HEAD
     data: bytes
     structure_id: int
     value_id: int
@@ -256,56 +255,6 @@
     counter_at_p164: Optional[int] = None
 
     EXPECTED_CONFIG = bytes.fromhex("060000000500000001000000000000000200000000000000030000000000000004000000000000000003000000000000a400000000000000a800000000000000ac00000000000000b000000000000000b400000000000000")
-=======
-    data: bytes  # The raw 132 bytes
-
-    # Parsed fields (initialized in __post_init__)
-    structure_id: int = field(init=False)
-    config_and_pointers: bytes = field(init=False)
-    padding: bytes = field(init=False)
-    value_id: int = field(init=False)
-
-    # Assertion results (initialized in __post_init__)
-    config_matches: bool = field(init=False)
-    padding_matches: bool = field(init=False)
-
-    # Class-level constants
-    RECORD_SIZE = 132
-    SIGNATURE = b'\xa4\x00\x00\x00\x00\x00\x00\x00'
-    
-    # Expected patterns
-    EXPECTED_CONFIG = bytes.fromhex(
-        "06000000050000000100000000000000"
-        "02000000000000000300000000000000"
-        "04000000000000000003000000000000"
-        "a400000000000000a800000000000000"
-        "ac00000000000000b000000000000000"
-        "b400000000000000"
-    )
-    EXPECTED_PADDING = bytes.fromhex(
-        "04000000000000000400000000000000"
-        "04000000000000000400000000000000"
-    )
-    
-    def __post_init__(self):
-        """Parse the raw data after the object is created."""
-        if len(self.data) != 132:
-            raise ValueError(f"ComponentPropertyRecord expects 132 bytes, got {len(self.data)}")
-        
-        self.structure_id = struct.unpack_from('<Q', self.data, 0)[0]
-        self.config_and_pointers = self.data[8:96]
-        self.padding = self.data[96:128]
-        self.value_id = struct.unpack_from('<I', self.data, 128)[0]
-        self.config_matches = (self.config_and_pointers == self.EXPECTED_CONFIG)
-        self.padding_matches = (self.padding == self.EXPECTED_PADDING)
-
-    def __str__(self):
-        lines = [
-            "Component Property Record (132 bytes)",
-            f"  - Structure Type ID: 0x{self.structure_id:016x}",
-            f"  - Value ID: {self.value_id} (0x{self.value_id:x})",
-        ]
->>>>>>> 72cad6b6
 
     def __post_init__(self):
         """
@@ -427,13 +376,6 @@
         self._claim_generic_or_property(offset, size)
 
     def _claim_generic_or_property(self, offset: int, size: int):
-<<<<<<< HEAD
-        if size <= 0: return
-        magic_number = b'\xa4\x00\x00\x00\x00\x00\x00\x00'
-        magic_number_offset_in_struct = 56
-        struct_size = 132
-        block_data = self.data[offset : offset + size]
-=======
         """
         Scans a block of data for ComponentPropertyRecord structures.
         Any data surrounding these structures is claimed as generic or property value.
@@ -503,7 +445,6 @@
         # The pattern is not at a fixed position due to variable padding.
         # We find the pattern block, then check if it ends with the separator.
         pattern_pos = record_data.find(PATTERN_SIG)
->>>>>>> 72cad6b6
         
         valid_record_starts = []
         scan_cursor = 0
@@ -537,23 +478,9 @@
         if remaining_size > 0:
             self._claim_as_generic_or_property_value(last_claimed_end, remaining_size)
 
-<<<<<<< HEAD
     def _claim_as_generic_or_property_value(self, offset, size):
         if size <= 0: return
         if self._check_and_claim_unknown_struct(offset, size): return
-=======
-    def _claim_as_generic_or_property_value(self, offset: int, size: int):
-        """Helper to claim a chunk as either a PropertyValue or a GenericRecord."""
-        if size <= 0:
-            return
-
-        # --- THE REFACTOR ---
-        # 1. Try to claim as the hypothetical unknown structure FIRST (only appears in some files).
-        if self._check_and_claim_unknown_struct(offset, size):
-            return  # Success, we are done.
-
-        # --- The rest of the function remains the same ---
->>>>>>> 72cad6b6
         record_data = self.data[offset : offset + size]
         property_value_info = self._check_property_value(record_data)
         self.curator.seek(offset)
